--- conflicted
+++ resolved
@@ -182,7 +182,6 @@
         // see also https://json.codeplex.com/discussions/212067 
         member __.ReadDateTime tag = 
             if isBsonReader then
-<<<<<<< HEAD
                 if not <| omitTag() then
                     jsonReader.ReadProperty tag
                     jsonReader.MoveNext()
@@ -198,10 +197,6 @@
                 else
                     jsonReader.MoveNext()
                     new DateTime(ticks, kind)
-=======
-                let ticks = jsonReader.ReadPrimitiveAs<int64> (omitTag ()) tag
-                DateTime(ticks, DateTimeKind.Unspecified)
->>>>>>> 4d2b7fe3
             else
                 let dt = jsonReader.ReadPrimitiveAs<DateTime> (omitTag ()) tag
                 new DateTime(dt.Ticks, DateTimeKind.Unspecified)
