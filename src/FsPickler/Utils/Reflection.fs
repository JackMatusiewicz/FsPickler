﻿module internal MBrace.FsPickler.Reflection

open System
open System.Collections.Generic
open System.Reflection
open System.Runtime.Serialization
open System.Text.RegularExpressions

open Microsoft.FSharp.Reflection

let allFields = 
    BindingFlags.NonPublic ||| BindingFlags.Public ||| 
        BindingFlags.Instance ||| BindingFlags.FlattenHierarchy 

let allMembers =
    BindingFlags.NonPublic ||| BindingFlags.Public |||
        BindingFlags.Instance ||| BindingFlags.Static |||
            BindingFlags.FlattenHierarchy

let allStatic = BindingFlags.NonPublic ||| BindingFlags.Public ||| BindingFlags.Static

let allConstructors = BindingFlags.Instance ||| BindingFlags.NonPublic ||| BindingFlags.Public

type Delegate with
    static member CreateDelegate<'T when 'T :> Delegate> (m : MethodInfo) =
        System.Delegate.CreateDelegate(typeof<'T>, m) :?> 'T


type Type with
    member t.GetGenericMethod(isStatic, name : string, genericArgCount : int, paramCount : int) =
        t.GetMethods(allMembers)
        |> Array.find(fun m ->
            m.Name = name 
                && m.IsStatic = isStatic
                && genericArgCount = m.GetGenericArguments().Length
                && paramCount = m.GetParameters().Length)

    member t.TryGetConstructor(args : Type []) = 
        denull <| t.GetConstructor(allConstructors,null,args, [||])


type MethodInfo with
    member m.GuardedInvoke(instance : obj, parameters : obj []) =
        try m.Invoke(instance, parameters)
        with :? TargetInvocationException as e when isNotNull e.InnerException ->
            reraise' e.InnerException

    member m.GetParameterTypes() = m.GetParameters() |> Array.map (fun p -> p.ParameterType)

type ConstructorInfo with
    member c.GetParameterTypes() = c.GetParameters() |> Array.map (fun p -> p.ParameterType)

let private memberNameRegex = new Regex(@"[^a-zA-Z0-9]", RegexOptions.Compiled)
let getNormalizedFieldName i (text : string) = 
    match memberNameRegex.Replace(text, "") with
    | name when String.IsNullOrEmpty name -> sprintf "anonfield%d" i
    | name -> name

let containsAttr<'T when 'T :> Attribute> (m : MemberInfo) =
    m.GetCustomAttributes(typeof<'T>, true) |> Seq.isEmpty |> not

let tryGetAttr<'T when 'T :> Attribute> (m : MemberInfo) =
    m.GetCustomAttributes(typeof<'T>, true) 
    |> Seq.tryPick (function :? 'T as t -> Some t | _ -> None)

let wrapDelegate<'Dele when 'Dele :> Delegate> (ms : MethodInfo []) =
    let wrap m = Delegate.CreateDelegate(typeof<'Dele>, m) :?> 'Dele
    Array.map wrap ms

let inline getStreamingContext (x : ^T when ^T : (member StreamingContext : StreamingContext)) =
    ( ^T : (member StreamingContext : StreamingContext) x)

/// correctly resolves if type is assignable to interface
let rec isAssignableFrom (interfaceTy : Type) (ty : Type) =
    if interfaceTy.IsAssignableFrom ty then true
    else
        match ty.BaseType with
        | null -> false
        | bt -> isAssignableFrom interfaceTy bt

let isRoslynReplSubmissionType (t : Type) =
    if t.Assembly.GetName().Name.StartsWith "ℛ*" then
        let rec aux (t : Type) =
            if t.Name.StartsWith "Submission#" then true
            else
                match t.DeclaringType with
                | null -> false
                | dt -> aux dt

        aux t
    else
        false

let isLinqEnumerable(t : Type) =
    isAssignableFrom typeof<System.Collections.IEnumerable> t && t.FullName.StartsWith "System.Linq"

let isReflectionSerializable (t : Type) = t.IsSerializable || containsAttr<SerializableAttribute> t

let isISerializable (t : Type) = isAssignableFrom typeof<ISerializable> t
let tryGetISerializableCtor (t : Type) = t.TryGetConstructor [| typeof<SerializationInfo> ; typeof<StreamingContext> |]

/// returns all methods of type `StreamingContext -> unit` and given Attribute
let getSerializationMethods<'Attr when 'Attr :> Attribute> (ms : MethodInfo []) =
    let isSerializationMethod(m : MethodInfo) =
        not m.IsStatic && 
        containsAttr<'Attr> m &&
        m.ReturnType = typeof<System.Void> &&

            match m.GetParameters() with
            | [| p |] when p.ParameterType = typeof<StreamingContext> -> true
            | _ -> false

    ms |> Array.filter isSerializationMethod

let isNullableType(t : Type) =
    t.IsGenericType && t.GetGenericTypeDefinition() = typedefof<Nullable<_>>

let isExceptionDispatchInfo (t : Type) =
    t.Assembly = typeof<int>.Assembly && t.FullName = "System.Runtime.ExceptionServices.ExceptionDispatchInfo"

/// walks up the type hierarchy, gathering all instance members
let gatherMembers (t : Type) =
    // resolve conflicts, index by declaring type and field name
<<<<<<< HEAD
    let gathered = new Dictionary<string * string, (* index *) int * MemberInfo>()
    let index = ref 0
=======
    let gathered = ref Map.empty<string * string, MemberInfo>
>>>>>>> 8f1e1027

    let rec gather (t : Type) =
        let members = t.GetMembers(allFields)
        for m in members do
            let k = m.DeclaringType.AssemblyQualifiedName, m.ToString()
<<<<<<< HEAD
            if not <| gathered.ContainsKey k then
                gathered.Add(k, (!index, m))
                incr index
=======
            if not <| gathered.Value.ContainsKey k then
                gathered := gathered.Value.Add(k, m)
>>>>>>> 8f1e1027

        match t.BaseType with
        | null -> ()
        | t when t = typeof<obj> -> ()
        | bt -> gather bt

    do gather t

<<<<<<< HEAD
    gathered
    |> Seq.map (fun kv -> kv.Value)
    |> Seq.sortBy fst // sort by index; this is to preserve member serialization ordering
    |> Seq.map snd
=======
    gathered.Value 
    |> Map.toSeq
>>>>>>> 8f1e1027
    |> Seq.toArray
    // sort by name since Type.GetMembers() is non deterministic an unordered. https://github.com/mbraceproject/FsPickler/issues/92
    // Since names are not unique in class hierarchies, we use the full key here being (assemblyQualifiedName * FieldName).
    |> Array.sortBy (fun (k,_) -> k) 
    |> Array.map snd

let gatherSerializedFields (t : Type) =
    let isSerializedField (m : MemberInfo) =
        match m with
        | :? FieldInfo as f when not (f.IsLiteral || f.IsNotSerialized) -> Some f
        | _ -> None

    t |> gatherMembers |> Array.choose isSerializedField
            



// Recursive type detection
// ========================
// Let 't1 -> t2' be the binary relation between types that denotes the statement 't1 contans a field of type t2'.
// A type t is defined as being *recursive* iff either of the following properties hold:
//     a) t is not sealed or ISerializable,
//     b) there exists t -> t' such that t' is recursive
//     c) there exists t ->* t' so that t <: t'
//
// A reference type is recursive iff its instances admit cyclic object graphs.

exception PolymorphicRecursiveException of Type

/// Detect polymorphic recursion patterns
let isPolymorphicRecursive (t : Type) =
    let rec aux traversed (t : Type) =
        if t.IsGenericType then
            let gt = t.GetGenericTypeDefinition()

            // eliminate simple recursion patterns
            if traversed |> List.exists((=) t) then None else

            // determine if polymorphic recursive
            let polyRecAncestors =
                traversed
                |> List.filter (fun t' -> t'.GetGenericTypeDefinition() = gt)
                |> List.length

            if polyRecAncestors > 1 then Some gt else

            // traverse fields
            if FSharpType.IsUnion(t, allMembers) then
                FSharpType.GetUnionCases(t, allMembers)
                |> Seq.collect (fun u -> u.GetFields())
                |> Seq.map (fun p -> p.PropertyType)
                |> Seq.distinct
                |> Seq.tryPick (aux (t :: traversed))
            else
                gatherSerializedFields t
                |> Seq.map (fun f -> f.FieldType)
                |> Seq.distinct
                |> Seq.tryPick (aux (t :: traversed))

        elif t.IsArray || t.IsByRef || t.IsPointer then
            aux traversed <| t.GetElementType()
        else
            None

    if t.IsGenericType then
        let gt = t.GetGenericTypeDefinition()
        match aux [] gt with
        | Some gt' when gt = gt' -> true
        | _ -> false
    else
        false

/// Checks if type is 'recursive' according to above definition
/// Note that type must additionally be a reference type for this to be meaningful.
let isRecursiveType openHierarchiesOnly (t : Type) =
    let rec aux (traversed : Type list) (t : Type) =
        if t.IsPrimitive then false
        elif typeof<MemberInfo>.IsAssignableFrom t then false
        // check for cyclic type dependencies
        elif not openHierarchiesOnly && traversed |> List.exists (fun t' -> isAssignableFrom t t') then true
        elif openHierarchiesOnly && traversed |> List.exists (fun t' -> t = t') then false else

        // detect polymorphic recursion patterns
        if isPolymorphicRecursive t then raise <| PolymorphicRecursiveException t

        // continue with traversal
        if t.IsArray || t.IsByRef || t.IsPointer then
            aux (t :: traversed) <| t.GetElementType()
        elif FSharpType.IsUnion(t, allMembers) then
            FSharpType.GetUnionCases(t, allMembers)
            |> Seq.collect (fun u -> u.GetFields())
            |> Seq.map (fun p -> p.PropertyType)
            |> Seq.distinct
            |> Seq.exists (aux (t :: traversed))
#if OPTIMIZE_FSHARP
        // System.Tuple is not sealed, but inheriting is not an idiomatic pattern in F#
        elif FSharpType.IsTuple t then
            FSharpType.GetTupleElements t
            |> Seq.distinct
            |> Seq.exists (aux (t :: traversed))
#endif
        // leaves with open hiearchies are treated as recursive by definition
        elif not t.IsSealed then true
        else
            gatherSerializedFields t
            |> Seq.map (fun f -> f.FieldType)
            |> Seq.distinct
            |> Seq.exists (aux (t :: traversed))

    aux [] t


//
//  types like int * bool, int option, etc have object graphs of fixed size
//  types like strings, arrays, rectypes, or non-sealed types can have instances of arbitrary graph size
//

let isOfFixedSize isRecursive (t : Type) =
    let rec aux (t : Type) =
        if t.IsPrimitive then true
        elif typeof<MemberInfo>.IsAssignableFrom t then true
        elif t = typeof<string> then false
        elif t.IsArray then false
        elif FSharpType.IsUnion(t, allMembers) then
            FSharpType.GetUnionCases(t, allMembers)
            |> Seq.collect(fun u -> u.GetFields())
            |> Seq.map (fun f -> f.PropertyType)
            |> Seq.distinct
            |> Seq.forall aux
        else
            gatherSerializedFields t
            |> Seq.map (fun f -> f.FieldType)
            |> Seq.distinct
            |> Seq.forall aux

    if isRecursive then false
    else
        // not recursive, check for arrays and strings in the type graph
        aux t<|MERGE_RESOLUTION|>--- conflicted
+++ resolved
@@ -121,25 +121,14 @@
 /// walks up the type hierarchy, gathering all instance members
 let gatherMembers (t : Type) =
     // resolve conflicts, index by declaring type and field name
-<<<<<<< HEAD
-    let gathered = new Dictionary<string * string, (* index *) int * MemberInfo>()
-    let index = ref 0
-=======
-    let gathered = ref Map.empty<string * string, MemberInfo>
->>>>>>> 8f1e1027
+    let gathered = new Dictionary<string * string, MemberInfo>()
 
     let rec gather (t : Type) =
         let members = t.GetMembers(allFields)
         for m in members do
             let k = m.DeclaringType.AssemblyQualifiedName, m.ToString()
-<<<<<<< HEAD
             if not <| gathered.ContainsKey k then
-                gathered.Add(k, (!index, m))
-                incr index
-=======
-            if not <| gathered.Value.ContainsKey k then
-                gathered := gathered.Value.Add(k, m)
->>>>>>> 8f1e1027
+                gathered.Add(k, m)
 
         match t.BaseType with
         | null -> ()
@@ -148,20 +137,12 @@
 
     do gather t
 
-<<<<<<< HEAD
     gathered
-    |> Seq.map (fun kv -> kv.Value)
-    |> Seq.sortBy fst // sort by index; this is to preserve member serialization ordering
-    |> Seq.map snd
-=======
-    gathered.Value 
-    |> Map.toSeq
->>>>>>> 8f1e1027
-    |> Seq.toArray
     // sort by name since Type.GetMembers() is non deterministic an unordered. https://github.com/mbraceproject/FsPickler/issues/92
     // Since names are not unique in class hierarchies, we use the full key here being (assemblyQualifiedName * FieldName).
-    |> Array.sortBy (fun (k,_) -> k) 
-    |> Array.map snd
+    |> Seq.sortBy (fun kv -> fst kv.Key, kv.Value.Name)
+    |> Seq.map (fun kv -> kv.Value)
+    |> Seq.toArray
 
 let gatherSerializedFields (t : Type) =
     let isSerializedField (m : MemberInfo) =
