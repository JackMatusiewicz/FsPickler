﻿namespace Nessos.FsPickler

    open System
    open System.Runtime.CompilerServices
    open System.Runtime.Serialization

    open Nessos.FsPickler.Reflection

    [<AutoSerializable(false)>]
    type internal CompositePickler<'T> =
        inherit Pickler<'T>

        val mutable private m_IsInitialized : bool

        // stores the supertype pickler, if generated using subtype resolution
        val mutable private m_NestedPickler : Pickler option

        val mutable private m_Writer : WriteState -> string -> 'T -> unit
        val mutable private m_Reader : ReadState -> string -> 'T

        val mutable private m_PicklerInfo : PicklerInfo

        val mutable private m_IsCacheByRef : bool
        val mutable private m_UseWithSubtypes : bool

        new (reader, writer, nested : Pickler option, picklerInfo, cacheByRef, useWithSubtypes) =
            {
                inherit Pickler<'T> ()

                m_IsInitialized = true

                m_NestedPickler = nested

                m_Writer = writer
                m_Reader = reader

                m_PicklerInfo = picklerInfo
                m_IsCacheByRef = cacheByRef
                m_UseWithSubtypes = useWithSubtypes
            }

        new () = 
            {
                inherit Pickler<'T>()

                m_IsInitialized = false

                m_NestedPickler = None

                m_Writer = fun _ _ -> invalidOp "Attempting to consume pickler at initialization time."
                m_Reader = fun _ -> invalidOp "Attempting to consume pickler at initialization time."

                m_PicklerInfo = Unchecked.defaultof<_>
                m_IsCacheByRef = Unchecked.defaultof<_>
                m_UseWithSubtypes = Unchecked.defaultof<_>
            }

        override p.ImplementationType = 
            match p.m_NestedPickler with 
            | None -> typeof<'T> 
            | Some p -> p.Type

        override p.PicklerInfo = p.m_PicklerInfo
        override p.IsCacheByRef = p.m_IsCacheByRef
        override p.UseWithSubtypes = p.m_UseWithSubtypes

        override p.Cast<'S> () =
            match p.m_NestedPickler with
            | Some nested -> nested.Cast<'S> ()
            | None ->
                if not p.m_IsInitialized then invalidOp "Pickler has not been initialized."
                elif typeof<'T> = typeof<'S> then fastUnbox<Pickler<'S>> p
                elif typeof<'T>.IsAssignableFrom typeof<'S> && p.m_UseWithSubtypes then
                    let writer = let wf = p.m_Writer in fun w t x -> wf w t (fastUnbox<'T> x)
                    let reader = let rf = p.m_Reader in fun r t -> fastUnbox<'S> (rf r t)

                    new CompositePickler<'S>(reader, writer, Some(p :> _), p.m_PicklerInfo, p.m_IsCacheByRef, p.m_UseWithSubtypes) :> Pickler<'S>
                else
                    let msg = sprintf "Cannot cast pickler of type '%O' to '%O'." typeof<'T> typeof<'S>
                    raise <| new InvalidCastException(msg)

        override p.InitializeFrom(p' : Pickler) : unit =
            match p'.Cast<'T> () with
            | :? CompositePickler<'T> as p' ->
                if p.m_IsInitialized then
                    invalidOp "Target pickler has already been initialized."
                elif not p'.m_IsInitialized then 
                    invalidOp "Source pickler has not been initialized."
                else
                    p.m_PicklerInfo <- p'.m_PicklerInfo
                    p.m_IsCacheByRef <- p'.m_IsCacheByRef
                    p.m_UseWithSubtypes <- p'.m_UseWithSubtypes
                    p.m_Writer <- p'.m_Writer
                    p.m_Reader <- p'.m_Reader
                    p.m_NestedPickler <- p'.m_NestedPickler
                    p.m_IsInitialized <- true

            | _ -> invalidOp <| sprintf "Source pickler is of invalid type (%O)." p'.Type

<<<<<<< HEAD

        override p.UntypedWrite (state:WriteState) (tag:string) (value:obj) =
            if state.NextObjectIsSubtype then
                state.NextObjectIsSubtype <- false
                p.m_Writer state tag (fastUnbox value)
            else
                p.Write state tag (fastUnbox value)

        override p.UntypedRead (state:ReadState) (tag:string) =
            if state.NextObjectIsSubtype then
                state.NextObjectIsSubtype <- false
                p.m_Reader state tag :> obj
            else
                p.Read state tag :> obj
=======
        member internal p.Writer = p.m_Writer
        member internal p.Reader = p.m_Reader
>>>>>>> 27739f28

        override p.Write (state : WriteState) (tag : string) (value : 'T) =

            let formatter = state.Formatter

            match state.Visitor with
            | Some v -> v.Visit value
            | None -> ()

<<<<<<< HEAD
            // writes a non-null instance of a reference type
#if DEBUG
            let writeObject () =
#else
            let inline writeObject () =
#endif
                if p.TypeKind <= TypeKind.Sealed || p.m_UseWithSubtypes then
                    formatter.BeginWriteObject tag ObjectFlags.None
                    p.m_Writer state tag value
                    formatter.EndWriteObject ()
                else
                    // object might be of proper subtype, perform reflection resolution
                    let t0 = value.GetType()
                    if t0 <> p.Type then
                        let subPickler = state.PicklerResolver.Resolve t0
                        formatter.BeginWriteObject tag ObjectFlags.IsProperSubtype
                        state.TypePickler.Write state "subtype" t0
                        state.NextObjectIsSubtype <- true
                        subPickler.UntypedWrite state tag value
                        formatter.EndWriteObject ()
                    else
                        formatter.BeginWriteObject tag ObjectFlags.None
                        p.m_Writer state tag value
                        formatter.EndWriteObject ()

=======
>>>>>>> 27739f28
            try
                if p.TypeKind = TypeKind.Value then
                    formatter.BeginWriteObject tag ObjectFlags.None
                    p.m_Writer state tag value
                    formatter.EndWriteObject ()

                elif obj.ReferenceEquals(value, null) then
                    formatter.BeginWriteObject tag ObjectFlags.IsNull
                    formatter.EndWriteObject ()
                else

#if PROTECT_STACK_OVERFLOWS
                do RuntimeHelpers.EnsureSufficientExecutionStack()
#endif

                let isProperSubtype = 
                    if p.TypeKind <= TypeKind.Sealed || p.m_UseWithSubtypes then false
                    else
                        let t0 = value.GetType()
                        if obj.ReferenceEquals(t0, p.Type) then false
                        else
                            let p0 = state.PicklerResolver.Resolve t0
                            formatter.BeginWriteObject tag ObjectFlags.IsProperSubtype
                            state.TypePickler.Write state "subtype" t0
                            p0.UntypedWrite state "instance" value
                            formatter.EndWriteObject()
                            true

                if isProperSubtype then () else

                if p.m_IsCacheByRef || p.IsRecursiveType then
                    let id, firstOccurence = state.ObjectIdGenerator.GetId value

                    let cyclicObjects = state.CyclicObjectSet
                    let objStack = state.ObjectStack

                    if firstOccurence then
                        if p.IsRecursiveType then 
                            // push id to the symbolic stack to detect cyclic objects during traversal
                            objStack.Push id

                            formatter.BeginWriteObject tag ObjectFlags.None
                            p.m_Writer state value
                            formatter.EndWriteObject ()

                            objStack.Pop () |> ignore
                            cyclicObjects.Remove id |> ignore
                        else
                            formatter.BeginWriteObject tag ObjectFlags.None
                            p.m_Writer state value
                            formatter.EndWriteObject ()

                    elif p.IsRecursiveType && p.TypeKind <> TypeKind.Array && objStack.Contains id && not <| cyclicObjects.Contains id then
                        // came across cyclic object, record fixup-related data
                        // cyclic objects are handled once per instance
                        // instances of cyclic arrays are handled differently than other reference types

                        do cyclicObjects.Add(id) |> ignore
                    
                        formatter.BeginWriteObject tag ObjectFlags.IsCyclicInstance
                        formatter.WriteInt64 "id" id
                        formatter.EndWriteObject()
                    else
                        formatter.BeginWriteObject tag ObjectFlags.IsCachedInstance
                        formatter.WriteInt64 "id" id
                        formatter.EndWriteObject()
                else
                    formatter.BeginWriteObject tag ObjectFlags.None
                    p.m_Writer state value
                    formatter.EndWriteObject ()

            with 
            | :? FsPicklerException -> reraise ()
            | e -> raise <| new FsPicklerException(sprintf "Error serializing instance of type '%O'." typeof<'T>, e)


        override p.Read (state : ReadState) (tag : string) =

<<<<<<< HEAD
#if DEBUG
            let readObject flags =
#else
            let inline readObject flags =
#endif
                if ObjectFlags.hasFlag flags ObjectFlags.IsProperSubtype then
                    let t = state.TypePickler.Read state "subtype"
                    let subPickler = state.PicklerResolver.Resolve t
                    state.NextObjectIsSubtype <- true
                    subPickler.UntypedRead state tag |> fastUnbox<'T>
                else
                    p.m_Reader state tag

=======
>>>>>>> 27739f28
            try
                let formatter = state.Formatter

                let flags = formatter.BeginReadObject tag

                if ObjectFlags.hasFlag flags ObjectFlags.IsNull then 
                    formatter.EndReadObject ()
                    fastUnbox<'T> null

<<<<<<< HEAD
                elif p.TypeKind = TypeKind.Value then 
                    let value = p.m_Reader state tag
                    formatter.EndReadObject ()
=======
                elif ObjectFlags.hasFlag flags ObjectFlags.IsProperSubtype then
                    let t0 = state.TypePickler.Read state "subtype"
                    let p0 = state.PicklerResolver.Resolve t0
                    let value = p0.UntypedRead state "instance" |> fastUnbox<'T>
                    formatter.EndReadObject()
>>>>>>> 27739f28
                    value

                elif ObjectFlags.hasFlag flags ObjectFlags.IsCyclicInstance then
                    // came across a nested instance of a cyclic object
                    // add an uninitialized object to the cache and schedule
                    // reflection-based fixup at the root level.
                    let id = formatter.ReadInt64 "id"
                    let value = FormatterServices.GetUninitializedObject(p.Type)

                    // register a fixup operation & cache
                    state.FixupIndex.Add(id, (p.Type,value))
                    state.ObjectCache.Add(id, value)

                    formatter.EndReadObject()

                    fastUnbox<'T> value

                elif ObjectFlags.hasFlag flags ObjectFlags.IsCachedInstance then
                    let id = formatter.ReadInt64 "id"
                    formatter.EndReadObject ()
                    state.ObjectCache.[id] |> fastUnbox<'T>

                elif p.m_IsCacheByRef || p.IsRecursiveType then

                    let id = state.GetObjectId(p.TypeKind = TypeKind.Array)

                    let value = p.m_Reader state

                    formatter.EndReadObject()

                    if p.IsRecursiveType then 
                        let found, contents = state.FixupIndex.TryGetValue id

                        if found then
                            // deserialization reached root level of a cyclic object
                            // perform fixup by doing reflection-based field copying
                            let t,o = contents
                            do ShallowObjectCopier.Copy t value o
                            fastUnbox<'T> o
                        else
                            state.ObjectCache.[id] <- value ; value
                    else
                        state.ObjectCache.[id] <- value ; value
                else
                    let value = p.m_Reader state
                    formatter.EndReadObject ()
                    value

            with 
            | :? FsPicklerException -> reraise ()
            | e -> raise <| new FsPicklerException(sprintf "Error deserializing instance of type '%O'." typeof<'T>, e)

    and internal CompositePickler =
        
        static member CreateUninitialized<'T>() = new CompositePickler<'T> () :> Pickler<'T>
        static member Create<'T>(reader, writer, picklerInfo, cacheByRef : bool, useWithSubtypes : bool) =
            new CompositePickler<'T>(reader, writer, None, picklerInfo, cacheByRef, useWithSubtypes) :> Pickler<'T>

        static member ObjectPickler =
            CompositePickler.Create<obj>((fun _ _ -> obj ()), (fun _ _ _ -> ()), PicklerInfo.Object, cacheByRef = true, useWithSubtypes = false)<|MERGE_RESOLUTION|>--- conflicted
+++ resolved
@@ -97,25 +97,8 @@
 
             | _ -> invalidOp <| sprintf "Source pickler is of invalid type (%O)." p'.Type
 
-<<<<<<< HEAD
-
-        override p.UntypedWrite (state:WriteState) (tag:string) (value:obj) =
-            if state.NextObjectIsSubtype then
-                state.NextObjectIsSubtype <- false
-                p.m_Writer state tag (fastUnbox value)
-            else
-                p.Write state tag (fastUnbox value)
-
-        override p.UntypedRead (state:ReadState) (tag:string) =
-            if state.NextObjectIsSubtype then
-                state.NextObjectIsSubtype <- false
-                p.m_Reader state tag :> obj
-            else
-                p.Read state tag :> obj
-=======
         member internal p.Writer = p.m_Writer
         member internal p.Reader = p.m_Reader
->>>>>>> 27739f28
 
         override p.Write (state : WriteState) (tag : string) (value : 'T) =
 
@@ -125,34 +108,6 @@
             | Some v -> v.Visit value
             | None -> ()
 
-<<<<<<< HEAD
-            // writes a non-null instance of a reference type
-#if DEBUG
-            let writeObject () =
-#else
-            let inline writeObject () =
-#endif
-                if p.TypeKind <= TypeKind.Sealed || p.m_UseWithSubtypes then
-                    formatter.BeginWriteObject tag ObjectFlags.None
-                    p.m_Writer state tag value
-                    formatter.EndWriteObject ()
-                else
-                    // object might be of proper subtype, perform reflection resolution
-                    let t0 = value.GetType()
-                    if t0 <> p.Type then
-                        let subPickler = state.PicklerResolver.Resolve t0
-                        formatter.BeginWriteObject tag ObjectFlags.IsProperSubtype
-                        state.TypePickler.Write state "subtype" t0
-                        state.NextObjectIsSubtype <- true
-                        subPickler.UntypedWrite state tag value
-                        formatter.EndWriteObject ()
-                    else
-                        formatter.BeginWriteObject tag ObjectFlags.None
-                        p.m_Writer state tag value
-                        formatter.EndWriteObject ()
-
-=======
->>>>>>> 27739f28
             try
                 if p.TypeKind = TypeKind.Value then
                     formatter.BeginWriteObject tag ObjectFlags.None
@@ -195,14 +150,14 @@
                             objStack.Push id
 
                             formatter.BeginWriteObject tag ObjectFlags.None
-                            p.m_Writer state value
+                            p.m_Writer state tag value
                             formatter.EndWriteObject ()
 
                             objStack.Pop () |> ignore
                             cyclicObjects.Remove id |> ignore
                         else
                             formatter.BeginWriteObject tag ObjectFlags.None
-                            p.m_Writer state value
+                            p.m_Writer state tag value
                             formatter.EndWriteObject ()
 
                     elif p.IsRecursiveType && p.TypeKind <> TypeKind.Array && objStack.Contains id && not <| cyclicObjects.Contains id then
@@ -221,7 +176,7 @@
                         formatter.EndWriteObject()
                 else
                     formatter.BeginWriteObject tag ObjectFlags.None
-                    p.m_Writer state value
+                    p.m_Writer state tag value
                     formatter.EndWriteObject ()
 
             with 
@@ -231,22 +186,6 @@
 
         override p.Read (state : ReadState) (tag : string) =
 
-<<<<<<< HEAD
-#if DEBUG
-            let readObject flags =
-#else
-            let inline readObject flags =
-#endif
-                if ObjectFlags.hasFlag flags ObjectFlags.IsProperSubtype then
-                    let t = state.TypePickler.Read state "subtype"
-                    let subPickler = state.PicklerResolver.Resolve t
-                    state.NextObjectIsSubtype <- true
-                    subPickler.UntypedRead state tag |> fastUnbox<'T>
-                else
-                    p.m_Reader state tag
-
-=======
->>>>>>> 27739f28
             try
                 let formatter = state.Formatter
 
@@ -256,17 +195,11 @@
                     formatter.EndReadObject ()
                     fastUnbox<'T> null
 
-<<<<<<< HEAD
-                elif p.TypeKind = TypeKind.Value then 
-                    let value = p.m_Reader state tag
-                    formatter.EndReadObject ()
-=======
                 elif ObjectFlags.hasFlag flags ObjectFlags.IsProperSubtype then
                     let t0 = state.TypePickler.Read state "subtype"
                     let p0 = state.PicklerResolver.Resolve t0
                     let value = p0.UntypedRead state "instance" |> fastUnbox<'T>
                     formatter.EndReadObject()
->>>>>>> 27739f28
                     value
 
                 elif ObjectFlags.hasFlag flags ObjectFlags.IsCyclicInstance then
@@ -293,7 +226,7 @@
 
                     let id = state.GetObjectId(p.TypeKind = TypeKind.Array)
 
-                    let value = p.m_Reader state
+                    let value = p.m_Reader state tag
 
                     formatter.EndReadObject()
 
@@ -311,7 +244,7 @@
                     else
                         state.ObjectCache.[id] <- value ; value
                 else
-                    let value = p.m_Reader state
+                    let value = p.m_Reader state tag
                     formatter.EndReadObject ()
                     value
 
