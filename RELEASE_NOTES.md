--- conflicted
+++ resolved
@@ -1,12 +1,9 @@
-<<<<<<< HEAD
-=======
 ### 4.0.0
 * Use deterministic ordering in field serialization.
 * Add support for custom pickler caches.
 * Add support for struct records, unions and tuples.
 * Deprecate net35 support.
 
->>>>>>> 4c3aabcb
 ### 3.4.0
 * Add support for struct records and struct unions.
 
